// TODO: move some stuff to ragged.h, delete this file.

// k2/csrc/cuda/ragged_shape.h

// Copyright (c)  2020  Xiaomi Corporation (authors: Daniel Povey)

// See ../../LICENSE for clarification regarding multiple authors

#ifndef K2_CSRC_CUDA_RAGGED_SHAPE_H_
#define K2_CSRC_CUDA_RAGGED_SHAPE_H_

#include "k2/csrc/cuda/array.h"
#include "k2/csrc/cuda/algorithms.h"

namespace k2 {


// Shape of a 2-dimensional ragged array ( e.g. [ [ 0 ] [ 3 4 1 ] [] [ 5 ] ])
// Please see utils.h for an explanation of row_splits and row_ids.
class RaggedShape2 {
  // return dim on 0th axis.
  int32_t Dim0() const { return row_splits0_.size - 1; }
<<<<<<< HEAD
  Array1<int32_t> &RowSplits1() { return row_splits1_; }
  Array1<int32_t> &RowIds1();

  Array1<int32_t> Sizes1();
=======
  Array1Tpl<int32_t> &RowSplits1() { return row_splits1_; }
  Array1Tpl<int32_t> &RowIds1();
>>>>>>> 7a614986

  // Return the *total* size (or dimension) of axis 1, summed across all rows.  Caution: if
  // you're using a GPU this call blocking the first time you call it for a
  // particular RaggedShape2(), so it may be best to do it in multiple threads
  // if you do this on many objects.  You can also get it from the last element
  // of RowSplits0() or the size of RowIds1() if that exists.
  int32_t TotSize1();
  // max_size1() returns the maximum of any element of Sizes1().
  int32_t MaxSize1();


  ContextPtr &Context() { return row_splits1_.Context(); }

 protected:
  Array1<int32_t> row_splits1_;
  Array1<int32_t> row_ids1_;  // populated on demand.  Size() ==
                              // cached_tot_size1_, assuming that value is not
                              // -1 (i.e. that it's known).
  int32_t cached_tot_size1_;
};


/* Returns the TotSize1() of an array of RaggedShape2, as an array,
   with the same context as the first of the 'src' array.
*/
Array1<int32_t> GetTotSize1(const std::vector<RaggedShape2*> &src);

/* Returns the TotSize1() of an array of RaggedShape2, as an array,
   with the same context as the first of the 'src' array.
*/
Array1<int32_t> GetTotSize2(const std::vector<RaggedShape3*> &src);


class RaggedShape3: public RaggedShape2 {
<<<<<<< HEAD
=======

  RaggedShape3(Array<int32_t> &row_splits1,
               Array<int32_t> &row_splits2,
               int32_t cached_size2_ = -1,
               Array<int32_t> *row_ids1 = nullptr,
               Array<int32_t> *row_ids2 = nullptr);


  Array1<int32_t> &RowSplits2() { return row_splits2_; }
  Array1<int32_t> &RowIds2();

>>>>>>> 7a614986

  RaggedShape3(Array<int32_t> &row_splits1,
               Array<int32_t> &row_splits2,
               int32_t cached_size2_ = -1,
               Array<int32_t> *row_ids1 = nullptr,
               Array<int32_t> *row_ids2 = nullptr);

<<<<<<< HEAD
=======
  Array1<int32_t> Sizes12();  // Returns the total number of elements in each
                          // sub-list (i.e. each list-of-lists), as a list of
                          // length Dim0().
>>>>>>> 7a614986

  Array1<int32_t> &RowSplits2() { return row_splits2_; }
  Array1<int32_t> &RowIds2();

  Array1<int32_t> Sizes2();

  // Removes an axis by appending those lists; 'axis' must be 0 or 1
  RaggedShape2 RemoveAxis(int32_t axis);

  int32_t TotSize2() { return row_splits2_[-1]; }
  int32_t MaxSize2();

  ContextPtr &Context() { return row_splits1_.Context(); }
 protected:
  Array1<int32_t> row_splits2_;
  int32_t cached_size2_;  // TODO(Dan)?  can use to avoid gpu access ..
  Array1<int32_t> row_ids2_;
};


class RaggedShape4: public RaggedShape3 {
  Array1<int32_t> &RowSplits3() { return row_splits3_; }
  Array1<int32_t> &RowIds3();
  int32_t TotSize2() { return row_splits2_[-1]; }
  int32_t MaxSize2();

  // Removes an axis by appending those lists; 'axis' must be 0, 1 or 2.
  RaggedShape2 RemoveAxis(int32_t axis);

  ContextPtr &Context() { return row_splits1_.Context(); }


  // ...
};


typedef std::shared_ptr<RaggedShape2> RaggedShape2Ptr;
typedef std::shared_ptr<RaggedShape3> RaggedShape3Ptr;


/* Gets rid of an axis by appending those lists.  Contains
   the same underlying elements as 'src'.
     'axis' should be 0 or 1.
*/
RaggedShape2 AppendAxis(const RaggedShape3 &src, int32_t axis);



/*
  Create a RaggedShape2 from an array of elems and a array of row-ids
  (which may each element to its corresponding row).  The row-ids must
  be a nonempty vector, nonnegative and no-decreasing.

    @param [in]  num_rows   The number of rows (Dim0()) of the object to be created.
                 If a value <= 0 is supplied, it will use row_ids[-1]+1
                 if row_ids.size > 0, else 0.
    @param [in]  row_ids   The row-ids of the elements; must be nonnegative
                 and non-decreasing.
 */
RaggedShape2 RaggedShape2FromRowIds(int32_t num_rows,
                                    const Array<int32_t> &row_ids);


/* Create ragged3 shape from ragged2 shape and sizes
     @param [in]  shape2   The ragged2 shape that will give the top level
                       of the ragged3 shape.
     @param [in] sizes    An array with size shape2.TotSize1() and nonnegative
                       elements, will be the size of each corresponding element of
                       'shape2'.
 */
RaggedShape3 RaggedShape3FromSizes(const RaggedShape2 &shape2,
                                   const Array1<int32_t> &sizes);



/*
  Create a new RaggedShape4 that is a subsampling of 'src', i.e. some elements
  are kept
       @param [in] src   The original RaggedShape3 to subsample
       @param [in] kept0  .. TODO...


       for each axis: either nullptr if all lists or elements are
                         to be kept, or:  1 if this arc is to be kept, 0 otherwise.
                         The Size() of this must equal src.TotSize2()+1, but the last element

                         , but its
                         memory region must contain one extra element, to avoid
                         possible segmentation faults when we do the exclusive-sum.
                         This will be checked.
 */
RaggedShape3 RaggedShape3Subsampled(const RaggedShape3 &src,
                                    const Renumbering *r0,
                                    const Renumbering *r1,
                                    const Renumbering *r2);


/*
  Create a new RaggedShape3 that is a subsampling of 'src', i.e. some elements
  are kept
       @param [in] src   The original RaggedShape3 to subsample
       @param [in] kept0  .. TODO...


       for each axis: either nullptr if all lists or elements are
                         to be kept, or:  1 if this arc is to be kept, 0 otherwise.
                         The Size() of this must equal src.TotSize2()+1, but the last element

                         , but its
                         memory region must contain one extra element, to avoid
                         possible segmentation faults when we do the exclusive-sum.
                         This will be checked.
 */
RaggedShape4 RaggedShape4Subsampled(const RaggedShape4 &src,
                                    const Renumbering *r0,
                                    const Renumbering *r1,
                                    const Renumbering *r2,
                                    const Renumbering *r3);

/*
  Merge a list of RaggedShape3 to create a RaggedShape4.  This is a rather
  special case because it combines two issues: creating a list, and transposing,
  so instead of Dim0() of the result corresponding to src.size(), the
  dimensions on axis 1 all correspond to src.size().  There is a requirement
  that src[i]->Size() must all have the same value.

  Viewing the source and result as the shapes of n-dimensional arrays, we will have:
      result[i,j,k,l] = (*src[j])[i,k,l]
  (although of course no such operator actually exists at the C++ level).

 */
RaggedShape4 MergeToAxis1(const std::vector<const RaggedShape3*> &src);

/*
  Merge a list of RaggedShape2 to create a RaggedShape3.  This is a rather
  special case because it combines two issues: creating a list, and transposing,
  so instead of Dim0() of the result corresponding to src.size(), the
  dimensions on axis 1 all correspond to src.size().  There is a requirement
  that src[i]->Size() must all have the same value.

  Viewing the source and result as the shapes of n-dimensional arrays, we will have:
      result[i,j,k] = (*src[j])[i,k]
  (although of course no such operator actually exists at the C++ level).
*/
RaggedShape3 MergeToAxis1(const std::vector<const RaggedShape2*> &src);



/*
  This is as Ragged3Subsampled (and refer to its documentation, but as if you
  had done:
   <code>
       // Intead of:
       // ragged = Ragged3Subsampled(src, kept);
       Array1<int32_t> reorder(kept.size() + 1);
       ExclusiveSum(kept, &reorder);
       ragged = Ragged3SubsampledFromNumbering(src, reorder);
  </code>
     @param [in] src   The source shape from which we'll subsample this shape
     @param [in] reorder  A vector that will be used to map the old RowSplits2()
                     to the new RowSplits2(); its length must equal
                     src.TotSize2() + 1.
 */
RaggedShape3 RaggedShape3SubsampledFromNumbering(const RaggedShape3 &src,
                                                 const Array1<int32_t> &reorder);


/* Constructs RaggedShape4 from row splits, and sets up row-ids. */
RaggedShape4 RaggedShape4FromRowSplits(const Array<int32_t> &row_splits1,
                                       const Array<int32_t> &row_splits2,
                                       const Array<int32_t> &row_splits3);

/* Constructs RaggedShape4 from sizes, and sets up row-splits and row-ids. */
RaggedShape4 RaggedShape4FromSizes(const Array<int32_t> &sizes1,
                                   const Array<int32_t> &sizes2,
                                   const Array<int32_t> &sizes3);

/*
  Construct a Ragged4 from a Ragged3 and a row_splits3..
     @param [in] src   Ragged3 which will be the same as the base-class of the
                       returned Ragged4.
     @param [in] row_splits3  Vector of non-decreasing integers starting from zero;
                       size must equal TotSize2() of src.  Its last element is the
                       number of elements in the Ragged4 with this shape.
*/
RaggedShape4 RaggedShape4FromShape3AndRowSplits(const RaggedShape3 &src,
                                                const Array32<int32_t> &row_splits3);



}  // namespace k2

#endif  // K2_CSRC_CUDA_RAGGED_SHAPE_H_<|MERGE_RESOLUTION|>--- conflicted
+++ resolved
@@ -20,15 +20,13 @@
 class RaggedShape2 {
   // return dim on 0th axis.
   int32_t Dim0() const { return row_splits0_.size - 1; }
-<<<<<<< HEAD
+
   Array1<int32_t> &RowSplits1() { return row_splits1_; }
   Array1<int32_t> &RowIds1();
 
   Array1<int32_t> Sizes1();
-=======
-  Array1Tpl<int32_t> &RowSplits1() { return row_splits1_; }
-  Array1Tpl<int32_t> &RowIds1();
->>>>>>> 7a614986
+
+
 
   // Return the *total* size (or dimension) of axis 1, summed across all rows.  Caution: if
   // you're using a GPU this call blocking the first time you call it for a
@@ -63,33 +61,12 @@
 
 
 class RaggedShape3: public RaggedShape2 {
-<<<<<<< HEAD
-=======
 
   RaggedShape3(Array<int32_t> &row_splits1,
                Array<int32_t> &row_splits2,
                int32_t cached_size2_ = -1,
                Array<int32_t> *row_ids1 = nullptr,
                Array<int32_t> *row_ids2 = nullptr);
-
-
-  Array1<int32_t> &RowSplits2() { return row_splits2_; }
-  Array1<int32_t> &RowIds2();
-
->>>>>>> 7a614986
-
-  RaggedShape3(Array<int32_t> &row_splits1,
-               Array<int32_t> &row_splits2,
-               int32_t cached_size2_ = -1,
-               Array<int32_t> *row_ids1 = nullptr,
-               Array<int32_t> *row_ids2 = nullptr);
-
-<<<<<<< HEAD
-=======
-  Array1<int32_t> Sizes12();  // Returns the total number of elements in each
-                          // sub-list (i.e. each list-of-lists), as a list of
-                          // length Dim0().
->>>>>>> 7a614986
 
   Array1<int32_t> &RowSplits2() { return row_splits2_; }
   Array1<int32_t> &RowIds2();
