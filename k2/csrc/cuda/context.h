// k2/csrc/cuda/context.h

// Copyright (c)  2020  Xiaomi Corporation (authors: Daniel Povey)

// See ../../LICENSE for clarification regarding multiple authors

#ifndef K2_CSRC_CUDA_CONTEXT_H_
#define K2_CSRC_CUDA_CONTEXT_H_

#include <cassert>
#include <memory>

#include "glog/logging.h"

namespace k2 {

enum class DeviceType {
  kUnk,
  kCuda,
  kCpu,
};

constexpr DeviceType kUnk = DeviceType::kUnk;
constexpr DeviceType kCuda = DeviceType::kCuda;
constexpr DeviceType kCpu = DeviceType::kCpu;

class Context;
using ContextPtr = std::shared_ptr<Context>;
constexpr cudaStream_t kCudaStreamInvalid = (cudaStream_t)(~((size_t)0));

/**
   class Context is the main surface of interaction with external tensor
   libraries like PyTorch; it allows us to use their notions of device and of
   memory allocation.  (in the case of PyTorch it would probably contain a
   Device and an Allocator).

   We will sub-class this in several ways: with versions that wrap external
   toolkits like PyTorch, and also a "native" version that's mostly for
   testing purposes.

   This object should be allocated with std::shared_ptr, as that's how we store
   pointers to it.
*/
class Context : public std::enable_shared_from_this<Context> {
 public:
  virtual ~Context() = default;

  // note: shared_from_this(), which returns a std::shared_ptr<Context>, is
  // public, inherited from std::enable_shared_from_this<Context>.

  // Return CPU version of this context.  May or may not return the
  // same value as ::k2::GetCpuContext()... this is so, for instance,
  // if you have a GPU PyTorch context you can get a CPU PyTorch context.
  virtual ContextPtr GetCpuContext() = 0;

  // Returns a (CPU) context that will allocate pinned memory.  (This is CPU
  // memory that's pinned for faster GPU memory transfers).  May or may not
  // return the same value as ::k2::GetCpuContext()... this is so, for instance,
  // if you have a GPU PyTorch context you can get a CPU PyTorch context.
  // NOTE: for now this won't do anything, we can do without pinned memory
  // for the time being.
  virtual ContextPtr GetPinnedContext() = 0;

  // Returns kCuda if this device is a CUDA device, or kCpu if it's the CPU.
  virtual DeviceType GetDeviceType() const = 0;

  // Returns the device id that the context is bound to, note we always return
  // -1 for CPU context. For GPU context, the sub-class will override this.
  // Note: we may not actually need this for a while.  For now it is not used.
  virtual int GetDeviceId() const { return -1; }

  // Return the cuda stream associated with this context, or
  // k2_cudaStreamInvalid if this is not a CUDA context.
  virtual cudaStream_t GetCudaStream() const { return kCudaStreamInvalid; }

  /*
    Allocate memory on this device (raise an exception on failure, which we
    likely won't attempt to catch).

        @param [in] bytes   Number of bytes to allocate; may be zero, in which
                            case NULL will be returned.   Let's assume the
                            alignment of the returned memory is at least as
                            strict as for malloc() with the same values.
        @param [out] deleter_context   If more information than the returned
                            pointer is required in order to deallocate this
                            memory, then that information will be supplied
                            as 'deleter_context'. In some cases this will
                            be zero.
        @return    Returns the allocated block, or NULL if bytes == 0.
  */
  virtual void *Allocate(size_t bytes, void **deleter_context) = 0;

  /*
    Free memory that was allocated by Context::Allocate() from this Context
    object (or, in general, memory obtained from an external toolkit that this
    Context object knows how to delete).
           @param [in] data       The memory to delete (may be NULL)
           @param [in] deleter_context    Some Context objects may require
                              additional context information to delete the
                              memory, like the concept of 'context'
                              in PyTorch's DataPtr.  Or may be NULL in some
                              instances.  In general, whatever was output by
                              Allocate() to deleter_context should be
                              supplied to Deallocate().
  */
  virtual void Deallocate(void *data, void *deleter_context) = 0;

  /*
    Return true if this is the same device as 'other' (essentially: that it
    lives in the same physical memory space).  Must always return true if this
    == &other.  */
  virtual bool IsCompatible(const Context &other) const = 0;

  /*
    For CPU contexts, does nothing.  For CUDA contexts, synchronizes the CUDA
    stream associated with the context.  This will ensure, for instance, that
    any GPU-to-CPU transfers have completed.  (Note: we may end up using
    something more fine-grained.)
   */
  virtual void Sync() const {}
};

/*
  NOTE: let's leave this for later, this won't be needed initially.

  Used to run a task "in the background" (with a thread pool), for parallelism.
  This should generally be used together with the GetChild() of the context
  object so that in case we're using a GPU the GPU stream doesn't cause the
  tasks to be serialized.

  General usage would be:
     ContextPtr c;  // passed in
     BackgroundRunner br;
     for (int i = 0; i < N; i++) {
        std::function<void()> lambda = [=] () {
        ContextPtr c_child = c.Child();
           // do something here, possibly with multiple steps...
        }
        br.Background(lambda);
     }
     br.Wait();

  This is necessary because if you do something that isn't just a simple
  Eval() but requires, for instance, copying a number back to the CPU,
  just parallelizing the GPU streams using c.Child() isn't enough because
  it will synchronize in the loop.
 */
class BackgroundRunner {
 public:
  // TODO: may at some point add in a "cost estimate" that can help the code
  // decide whether the overhead of creating a thread is worth it.
  // Also, there will be a global semaphore that limits the number of threads
  // that can exist at any one time.
  void Background(std::function<void()> &f);

  //  Waits for all (CPU) threads launched by Background() on this object since
  // the last call to Wait(), to terminate.
  void Wait();

 private:
  // TODO.  My current thinking on this is for Background() to create threads
  // that Wait() can wait on, and to have the number of threads limited by a
  // global semaphore.
};

template <typename T>
ContextPtr GetContext(const T &t) {
  // suppose T has member method `Context`
  return t.Context();
}

template <typename First, typename... Rest>
ContextPtr GetContext(const First &first, const Rest &... rest) {
  ContextPtr ans1 = GetContext(first), ans2 = GetContext(rest...);
  assert(ans1->IsCompatible(*ans2) && "Contexts are not compatible");
  return ans1;
}

/*
  Note: Region will always be allocated with std::make_shared<Region>(...), and
  holders of a Region will hold it via shared_ptr.

  To enable resizable (extendable) arrays to work when multiple objects may
  point to the same memory: there will be a convention that if an Array covers
  all the bytes used in a memory region it gets to use the remaining bytes
  allocated (i.e. it gets to increased bytes_used up until num_bytes).
  That means only one of the Arrays pointing to that memory region will 'take'
  that memory. Once it gets too large and can't fit in the Region, it allocates
  a new Region.
*/
struct Region : public std::enable_shared_from_this<Region> {
  // note: the inheritance from std::enable_shared_from_this<Region>
  // means that this object has a function
  //  std::shared_ptr<Region> shared_from_this();

  ContextPtr context;  // Context from which this memory region was allocated

  void *data;             // Pointer to the start of the allocated memory region
  void *deleter_context;  // if non-NULL, this is provided to the context in the
                          // destructor instead of 'data'.  It will be NULL for
                          // some Contexts, non-NULL for others.
  size_t num_bytes;       // number of bytes allocated.
  size_t bytes_used;  // largest number of bytes used/covered by any Array that
                      // points to this Region (this is relevant for things that
                      // behave like resizable vectors).

  // You need template arg to invoke this, e.g. region->GetData<int>();
  // You can also choose to template additionally on the device-type, like
  // region->GetData<int,kGpu>(), to activate a check that it's on the expected
  // device.
  template <typename T = void, DeviceType d = kUnk>
  T *GetData() {
    if (d != kUnk) assert(d == context->GetDeviceType());
    return reinterpret_cast<T *>(data);
  }

  ~Region() {
    context->Deallocate(data,
                        deleter_context != nullptr ? deleter_context : nullptr);
  }
};

using RegionPtr = std::shared_ptr<Region>;

// Return a k2-native Context object suitable for work on the CPU.  Note: for
// use with external toolkits you will probably want to use
ContextPtr GetCpuContext();

// Return a basic Context object suitable for work with CUDA, with specified
// GPU-id (or the first one we grab, if gpu_id == -1).  This will be a *native*
// context, one that uses k2's own memory manager, and which will mostly be used
// for testing purposes without an external neural-network toolkit.  If you want
// to use (say) PyTorch's memory manager, you should use a Context passed in
// from PyTorch
ContextPtr GetCudaContext(int gpu_id = -1);

// Returns a (CPU) context that will allocate pinned memory.
ContextPtr GetPinnedContext();

/**
   Allocate a new Region.

     @param [in] context   Context from which to allocate the region
                          (specifies the device and allocator)
     @param [in] num_bytes  Number of bytes to allocate.  Note: zero bytes
                          is OK and will be handled in the same way as
                          nonzero allocations.
   Returns a new region.   Raises exception (TBD, may be dependent on the
                          context) on error such as allocation failure.
                          The returned
                          region will have bytes_used == num_bytes; if the user
                          wants to change this they can do it afterward.
*/
RegionPtr NewRegion(ContextPtr &context, size_t num_bytes);

/*
  Convenience wrapper for NewRegion() that takes the context from a provided
  region.
 */
inline std::shared_ptr<Region> NewRegion(Region &region, size_t num_bytes) {
  return NewRegion(region.context, num_bytes);
}

// Objects from k2 generally have a Context() method, so this template
// will work to get the device-type for pretty arbitrary objects.
template <typename T>
inline DeviceType DeviceOf(const T &t) {
  return t.Context().GetDeviceType();
}

template <typename LambdaT>
__global__ void eval_lambda(int32_t n, LambdaT lambda) {
  int i = blockIdx.x * blockDim.x + threadIdx.x;
  if (i < n) {
    lambda(i);
  }
}

template <typename LambdaT>
__global__ void eval_lambda2(int32_t m, int32_t n, LambdaT lambda) {
  // actually threadIdx.y will always be 1 for now so we could drop that part of
  // setting i..
  int i = blockIdx.y * blockDim.y + threadIdx.y;
  int j = blockIdx.x * blockDim.x + threadIdx.x;
  if (i < m && j < n) {
    lambda(i, j);
  }
}

inline int32_t NumBlocks(int32_t size, int32_t block_size) {
  return (size + block_size - 1) / block_size;
}

/* Eval() will evaluate lambda(i) for 0 <= i < n, on the appropriate
   device (CPU or GPU). */
template <typename LambdaT>
void Eval(cudaStream_t stream, int32_t n, LambdaT &lambda) {
  if (n <= 0) return;  // actually it would be an error if n < 0.
  if (stream == kCudaStreamInvalid) {
    // TODO: if n is very large, we'll eventually support running this with
    // multiple threads.
    for (int32_t i = 0; i < n; i++) {
      lambda(i);
    }
  } else {
    int dim_block = 256;
    int dim_grid = NumBlocks(n, dim_block);
    eval_lambda<LambdaT><<<dim_block, dim_grid, 0, stream>>>(n, lambda);
    cudaError_t err = cudaGetLastError();
    assert(err == cudaSuccess);
  }
}

template <typename ContextPtrType,  // Context*  or ContextPtr ==
                                    // std::shared_ptr<Context>
          typename LambdaT>
void Eval(ContextPtrType c, int32_t n, LambdaT &lambda) {
  Eval(c->GetCudaStream(), n, lambda);
}

/*
  This is a form of Eval() where the lambda takes  two arguments.

  Eval2() will evaluate lambda(i, j) for 0 <= i < m and 0 <= j < n,
  on the appropriate  device (CPU or GPU).  The second index, n,
  is supposed to be the faster-varying one, the index for which
  threads in the same warp will tend to have different values.
  (Of course this doesn't affect the semantics of the operation).

*/
template <typename LambdaT>
void Eval2(cudaStream_t stream, int32_t m, int32_t n, LambdaT &lambda) {
  if (m <= 0 || n <= 0)
    return;  // actually it would be an error if m < 0 or n < 0.
  if (stream == kCudaStreamInvalid) {
    // TODO: if n is very large, we'll eventually support running this with
    // multiple threads.
    for (int32_t i = 0; i < m; i++) {
      for (int32_t j = 0; j < n; j++) {
        lambda(i, j);
      }
    }
  } else {
    // this way of choosing block and grid sizes is of course not very smart, we
    // can look at this later on, possibly referring to Kaldi's
    // GetBlockSizesForSimpleMatrixOperation().
    dim3 dim_block(256, 1, 1);
    dim3 dim_grid(NumBlocks(n, dim_block.x), m, 1);
    if (dim_grid.x == 1) dim_block.x = n;

    eval_lambda2<LambdaT><<<dim_block, dim_grid, 0, stream>>>(m, n, lambda);

    cudaError_t err = cudaGetLastError();
    assert(err == 0);
  }
}

template <typename ContextPtrType,  // Context*  or ContextPtr ==
                                    // std::shared_ptr<Context>
          typename LambdaT>
inline void Eval2(ContextPtrType c, int32_t m, int32_t n, LambdaT &lambda) {
  Eval2(c->GetCudaStream(), m, n, lambda);
}

<<<<<<< HEAD

// This is for use by ParallelRunner and Context.  Users probably should not interact
// with this directly.  The idea is that the Context object will call this to
// possibly override its default thread.
// The
class CudaThreadOverride {
  inline cudaStream_t OverrideThread(cudaStream_t thread) {
    if (thread_override_ != 0 && thread != k2_cudaStreamInvalid)
      return thread_override_;
    else
      return thread;
  }
  void Push(cudaStream_t thread) {
    stack_.push_back(thread);
    thread_override_ = thread;
  }
  void Pop() {
    assert(!stack_.empty());
    stack_.pop_back();
  }

  CudaThreadOverride(): thread_override_(0x0) { }

  cudaThread_t thread_override_;
  std::vector<cudaThread_t> stack_;
};
thread_local CudaThreadOverride thread_override;

=======
>>>>>>> ae619680
/*
  Class ParallelRunner allows you to invoke Eval(), but in parallel.
  It works for CUDA and CPU, but for CPU it currently just executes things
  sequentially.  It works by creating a separate stream each time you invoke
  Eval(), and using CUDA events to ensure correct ordering of kernels
  with respect to the CUDA stream in the supplied context.

  TODO: properly implement this.  Right now it doesn't background them
  at all, just forwarding them to the sequential versions of Eval().
 */
template <typename ContextPtrType>
class ParallelRunner {
 public:
  ParallelRunner(ContextPtrType c) : c_(c) {}

  // create a new stream, that first syncs with stream of c_ via an event.  The
  // destructor will cause the stream of c_ to wait on this stream in the
  // destructor of `this` You can pass this into the Eval() and Eval2()
  // functions, or invoke kernels directly with it.
  cudaStream_t NewStream();

  void Finish();  // like calling destructor manually.

 private:
  ContextPtr c_;
  // TODO: list of events to wait on, maybe CUDA threads.
};

<<<<<<< HEAD



=======
>>>>>>> ae619680
// OK, want to do:
// ContextPtr c = ...;  ///
// auto d = Dependency({out_region1, out_region2},
//                      in_region1, in_region2, in_region3...);
// Eval(d, n_elems, lambda...);
//
//
// struct DepType {
//   std::vector<out_region> out_regs;
//   std::vector<in_region> in_regs;
//   Context *c;  // out_regs[0]->context.
// }
//
// Note: these dependencies are WITHIN CONTEXT for now...
//
// void* ContextPtr::ProcessDep(std::vector<Region> &out_deps,
//                              std::vector<Region> &in_deps);
//
//  WITHIN-CONTEXT OPS
//
// For GPU, when executing:
//
//  (i) Decide on output stream, e.g. create new stream for this op.
//  (ii) Find list of input dependencies' events that are not already
//       terminated (mark them if so!) and set the output stream to
//       wait on them.
//  (iii) Run kernel
//  (iv)  For each out_dep:
//         Write the event (to wait on) in the Region.
//
// For *simple* CPU, when executing:
//
//   Just execute, ignoring deps.
//
// For multi-threaded CPU, when executing.
//
//  (i) get list of Tasks that we depend on that have not terminated yet,
//      using try_wait() on their mutexes.
//
//    - If that list was empty:
//          create a new Task that's not finished;
//          queue a job that will run the lambda and then
//          mark the Task as finished.
//
//    - Mark all output regions as depending on that new Task as well as
//      any preceding Tasks running in those regions that have not yet
//      terminated (assuming this Task didn't depend on those...)
//
//    -
//
//
//
//  (ii)
//
//  Let the job be a lambda that will:
//    (ii) increment the wait_count on the destination memory regions
//
//
//    (ii) if that list is empty:
//        Run
//
// c_.Eval()...
//

}  // namespace k2

#endif  // K2_CSRC_CUDA_CONTEXT_H_<|MERGE_RESOLUTION|>--- conflicted
+++ resolved
@@ -362,7 +362,6 @@
   Eval2(c->GetCudaStream(), m, n, lambda);
 }
 
-<<<<<<< HEAD
 
 // This is for use by ParallelRunner and Context.  Users probably should not interact
 // with this directly.  The idea is that the Context object will call this to
@@ -391,8 +390,7 @@
 };
 thread_local CudaThreadOverride thread_override;
 
-=======
->>>>>>> ae619680
+
 /*
   Class ParallelRunner allows you to invoke Eval(), but in parallel.
   It works for CUDA and CPU, but for CPU it currently just executes things
@@ -421,12 +419,6 @@
   // TODO: list of events to wait on, maybe CUDA threads.
 };
 
-<<<<<<< HEAD
-
-
-
-=======
->>>>>>> ae619680
 // OK, want to do:
 // ContextPtr c = ...;  ///
 // auto d = Dependency({out_region1, out_region2},
