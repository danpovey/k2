/**
 * @brief
 * array_ops
 *
 * @copyright
 * Copyright (c)  2020  Xiaomi Corporation (authors: Daniel Povey, Haowen Qiu)
 *                      Mobvoi Inc.        (authors: Fangjun Kuang)
 *
 * @copyright
 * See LICENSE for clarification regarding multiple authors
 */

#ifndef K2_CSRC_ARRAY_OPS_H_
#define K2_CSRC_ARRAY_OPS_H_

#include <cassert>
#include <type_traits>

#include "k2/csrc/array.h"
#include "k2/csrc/context.h"
#include "k2/csrc/log.h"
#include "k2/csrc/macros.h"
#include "k2/csrc/ragged.h"
#include "k2/csrc/utils.h"

// Note, I'm not sure about the name of this file, they are not ops like in
// TensorFlow, but procedures..

namespace k2 {
/*
  Transpose a matrix.  Require src.Size0() == dest.Size1() and src.Size1() ==
  dest.Size0().  This is not the only way to transpose a matrix, you can also
  do: dest = Array2<T>(src.ToTensor().Transpose(0,1)), which will likely call
  this function

     @param [in] c   Context to use, must satisfy
                     `c.IsCompatible(src.Context())` and
                     `c.IsCompatible(dest->Context())`.
     @param [in] src  Source array to transpose
     @param [out] dest  Destination array; must satisfy
                        `dest->Dim1() == src.Dim0()` and
                        `dest->Dim0() == src.Dim1()`.
                        At exit, we'll have dest[i,j] == src[j,i].
*/
template <typename T>
void Transpose(ContextPtr &c, const Array2<T> &src, Array2<T> *dest);

/*
  Sets 'dest' to exclusive prefix sum of 'src'.
    @param [in] src    Source data, to be summed.
    @param [out] dest  Destination data (possibly &src).  Must satisfy
                       dest.Dim() == src.Dim() or
                       dest.Dim() == src.Dim() + 1,
                       but in the latter case we require that the memory
                       region inside src be allocated with at least one extra
                       element, because the exclusive-sum code may read from
                       it even though it doesn't affect the result.

                       At exit, will satisfy dest[i] == sum_{j=0}^{i-1} src[j]
                       for i > 0. dest[0] is always 0. Must be pre-allocated and
                       on the same device as src.
 */
template <typename S, typename T>
void ExclusiveSum(const Array1<S> &src, Array1<T> *dest) {
  NVTX_RANGE(K2_FUNC);
  K2_CHECK(IsCompatible(src, *dest));
  int32_t src_dim = src.Dim();
  int32_t dest_dim = dest->Dim();
  K2_CHECK(dest_dim == src_dim || dest_dim == src_dim + 1);
  if (dest_dim == src_dim + 1) {
    const RegionPtr &region = src.GetRegion();
    ssize_t byte_offset = static_cast<ssize_t>(src.ByteOffset());
    K2_CHECK_GE(region->num_bytes - byte_offset, dest_dim * src.ElementSize());
  }
  ExclusiveSum(src.Context(), dest_dim, src.Data(), dest->Data());
}

/*  wrapper for the ExclusiveSum above.  Will satisfy
     ans[i] = sum_{j=0}^{i-1} src[j] for i > 0.
     ans[0] is always 0.
 */
template <typename T>
Array1<T> ExclusiveSum(const Array1<T> &src) {
  NVTX_RANGE(K2_FUNC);
  Array1<T> ans(src.Context(), src.Dim());
  ExclusiveSum(src, &ans);
  return ans;
}

/*
  Sets 'dest' to exclusive prefix sum of the result of dereferencing the
  elements of 'src'.
    @param [in] src    Source data, to be dereferenced and then summed.
    @param [out] dest  Destination data.  Must satisfy dest.Dim() == src.Dim()
                       or dest.Dim() == src.Dim() + 1, but in the latter case
                       we require that the memory region inside src be allocated
                       with at least one extra element. The extra element
                       (its value type is T*) should be assigned with a valid
                       address, because the exclusive-sum code may dereference
                       it even though it doesn't affect the result.

                       At exit, will satisfy dest[i] == sum_{j=0}^{i-1} src[j].
                       Must be on same device as src.
 */
template <typename T>
void ExclusiveSumDeref(Array1<const T *> &src, Array1<T> *dest);

/*
  Sets 'dest' to exclusive prefix sum of 'src', along a specified axis.
    @param [in] src    Source data, to be summed.
    @param [out] dest  Destination data; allowed to be the same as src.
                       For axis==1, for example, at exit it will satisfy
                       dest[i][j] == sum_{k=0}^{j-1} src[i][k].
                       On the axis being summed, must be either the same size
                       as src, or one greater than src (in such case, the
                       memory region inside src must be allocated with at least
                       one extra element as exclusive-sum may read from it even
                       though it doesn't affect the result);
                       Must have the same size with src on the other axis.
    @param [in] axis   Determines in what direction we sum, e.g. axis = 0 means
                       summation is over row axis (slower because we have to
                       transpose), axis = 1 means summation is over column axis.
 */
template <typename T>
void ExclusiveSum(const Array2<T> &src, Array2<T> *dest, int32_t axis);

//  wrapper for the ExclusiveSum above with axis = 1
template <typename T>
void ExclusiveSum(Array2<T> &src, Array2<T> *dest) {
  ExclusiveSum(src, dest, 1);
}

/*
  Append a list of Array1<T> to create a longer array.

  For now we can just use a simple loop; later there are lots of opportunities
  to optimize this, including multiple streams and using a single kernel making
  use of RaggedShape.
      @param [in] src_size  Number of arrays to append.  Must be > 0.
      @param [in] src     Array of pointers to arrays, of size `src_size`.
      @return       Returns the appended array
 */
template <typename T>
Array1<T> Append(int32_t src_size, const Array1<T> **src);

// Wrapper for Append() that has one fewer levels of indirection.
template <typename T>
Array1<T> Append(int32_t src_size, const Array1<T> *src);

/*
   This is a little like Append(), but with special treatment of the last
   elements (it's intended for use with row_splits vectors, which
   have a single "extra" last element).

   It appends the arrays with an offset.  Define:
        offset[i] = (sum of last element of src[j] for j < i).
   This function appends the arrays, while leaving out the last element
   of all but the last of the arrays in `src`, and also adding the
   offsets mentioned above for each array.

      @param [in] src_size  Number of arrays to append
      @param [in] src     Array of pointers to arrays, of size `src_size`.
                          `src[i]` should be valid row_splits, i.e.
                          src[i]->Dim() >= 1 and the elements in it start
                          with 0 and are non-decreasing.
      @return       Returns the appended array

 */
Array1<int32_t> SpliceRowSplits(int32_t src_size, const Array1<int32_t> **src);

/*
  Get the reduction value from the array `src` with a binary operator `Op`,
  initialized with `default_value`. Will be used to implement
  `Max`, `And` and `Or` below.
      @param [in] src             Array to find the reduction of
      @param [in] default_value   Value to initialize the reduction with, and
                                  to use if src is empty.
      @param [out] dest           Output array, which must have dim == 1.
*/
template <typename T, typename Op>
void ApplyOpOnArray1(Array1<T> &src, T default_value, Array1<T> *dest);

/*
  Get the maximum value from the array `src`, or `default_value`, whichever is
  greater.
      @param [in] src             Array to find the max reduction of
      @param [in] default_value   Value to initialize the reduction with, and
                                  to use if src is empty.  Would typically be
                                  the most negative T possible.
      @param [out] dest           Output array, which must have dim == 1.
                                  Note: it is allowable for the output array
                                  to be an element of `src`.
 */
template <typename T>
void Max(Array1<T> &src, T default_value, Array1<T> *dest) {
  ApplyOpOnArray1<T, MaxOp<T>>(src, default_value, dest);
}

template <typename T>
T MaxValue(Array1<T> &src) {
  return MaxValue(src.Context(), src.Dim(), src.Data());
}

/*
  Get the bitwise and reduction of the array `src`, using `default_value` (e.g.
  all ones) to initialize the reduction.

      @param [in] src             Array to find the bitwise & reduction of
      @param [in] default_value   Value to initialize the reduction with, and
                                  to use if src is empty.  Would typically be
                                  the most negative T possible.
      @param [out] dest           Output array, which must have dim == 1.
                                  Note: it is allowable for the output array
                                  to be an element of `src`.
 */
template <typename T>
void And(Array1<T> &src, T default_value, Array1<T> *dest) {
  ApplyOpOnArray1<T, BitAndOp<T>>(src, default_value, dest);
}

// As And, but bitwise Or. Note it is allowable for the output array to be an
// element of `src`.
template <typename T>
void Or(Array1<T> &src, T default_value, Array1<T> *dest) {
  ApplyOpOnArray1<T, BitOrOp<T>>(src, default_value, dest);
}

/*
  Call BinaryOp on each element in `src1` and `src2`, then write the result
  to the corresponding element in `dest`, i.e.
  for 0 <= i < dest_dim = src1_dim == src2_dim.
    dest[i] = BinaryOp(src1[i], src2[i])
  Noted `src1`, `src2` and `dest` must have the same Dim() and on the same
  device. It is allowable for &src1 == &src2 == dest.
*/
template <typename T, typename BinaryOp>
void ApplyBinaryOpOnArray1(Array1<T> &src1, Array1<T> &src2, Array1<T> *dest);

// Call PlusOp on `src1` and `src2` and save the result to `dest`,
// i.e. dest[i] = src1[i] + src2[i]
template <typename T>
void Plus(Array1<T> &src1, Array1<T> &src2, Array1<T> *dest) {
  ApplyBinaryOpOnArray1<T, PlusOp<T>>(src1, src2, dest);
}

// A wrapper function for Plus above, ans[i] = src1[i] + src2[i].
template <typename T>
Array1<T> Plus(Array1<T> &src1, Array1<T> &src2) {
  K2_CHECK_EQ(src1.Dim(), src2.Dim());
  Array1<T> ans(GetContext(src1, src2), src1.Dim());
  Plus(src1, src2, &ans);
  return ans;
}

// Same with `Plus`, but with `MinusOp`, i.e. dest[i] = src1[i] - src2[i].
template <typename T>
void Minus(Array1<T> &src1, Array1<T> &src2, Array1<T> *dest) {
  ApplyBinaryOpOnArray1<T, MinusOp<T>>(src1, src2, dest);
}

// A wrapper function for Minus above, ans[i] = src1[i] - src2[i].
template <typename T>
Array1<T> Minus(Array1<T> &src1, Array1<T> &src2) {
  K2_CHECK_EQ(src1.Dim(), src2.Dim());
  Array1<T> ans(GetContext(src1, src2), src1.Dim());
  Minus(src1, src2, &ans);
  return ans;
}

// Same with `Plus`, but with `TimesOp`, i.e. dest[i] = src1[i] * src2[i].
template <typename T>
void Times(Array1<T> &src1, Array1<T> &src2, Array1<T> *dest) {
  ApplyBinaryOpOnArray1<T, TimesOp<T>>(src1, src2, dest);
}

// A wrapper function for Times above, ans[i] = src1[i] * src2[i].
template <typename T>
Array1<T> Times(Array1<T> &src1, Array1<T> &src2) {
  K2_CHECK_EQ(src1.Dim(), src2.Dim());
  Array1<T> ans(GetContext(src1, src2), src1.Dim());
  Times(src1, src2, &ans);
  return ans;
}

/*
  Returns a random Array1, uniformly distributed betwen `min_value` and
  `max_value`.  CAUTION: for now, this will be randomly generated on CPU and
  then transferred to other devices if c is not a CPU context, so it will be
  slow if c is not a CPU context.
  Note T should be floating-pointer type or integral type.

    @param[in] c  Context for this array; note, this function will be slow
                  if this is not a CPU context
    @param [in] dim    Dimension, must be > 0
    @param[in] min_value  Minimum value allowed in the array
    @param[in] max_value  Maximum value allowed in the array;
                           require max_value >= min_value.
    @return    Returns the randomly generated array
 */
template <typename T>
Array1<T> RandUniformArray1(ContextPtr c, int32_t dim, T min_value,
                            T max_value);

/*
  Returns a random Array2, uniformly distributed betwen `min_value` and
  `max_value`.  CAUTION: for now, this will be randomly generated on CPU and
  then transferred to other devices if c is not a CPU context, so it will be
  slow if c is not a CPU context.
  Note: T should be floating-pointer type or integral type.

  The resulting array will be randomly contiguous or not (for better testing
  of bugs that depend on this property).

    @param[in] c  Context for this array; note, this function will be slow
                  if this is not a CPU context
    @param [in] dim0    Dimension 0 of answer, must be >= 0.
    @param [in] dim1    Dimension 1 of answer, must be >= 0.
    @param[in] min_value  Minimum value allowed in the array
    @param[in] max_value  Maximum value allowed in the array;
                           require max_value >= min_value.
    @return    Returns the randomly generated array
 */
template <typename T>
Array2<T> RandUniformArray2(ContextPtr c, int32_t dim0, int32_t dim1,
                            T min_value, T max_value);

/*
  Return a newly allocated Array1 whose values form a linear sequence,
   so ans[i] = first_value + i * inc.
*/
template <typename T>
Array1<T> Range(ContextPtr c, int32_t dim, T first_value, T inc = 1);

/*
  This is a convenience wrapper for the function of the same name in utils.h.
   @param [in] row_splits  Input row_splits vector, of dimension num_rows + 1
   @param [out] row_ids    row_ids vector to whose data we will write,
                           of dimension num_elems (which must equal
                           row_splits[num_rows].
 */
void RowSplitsToRowIds(const Array1<int32_t> &row_splits,
                       Array1<int32_t> *row_ids);

/*
  This is a convenience wrapper for the function of the same name in utils.h.
   @param [in] row_ids     Input row_ids vector, of dimension num_elems
   @param [out] row_splits  row_splits vector to whose data we will write,
                            of dimension num_rows + 1; we require
                           (but do not necessarily check!) that `row_ids` is
                           non-negative, non-decreasing, and all elements are
                           less than num_rows.
 */
void RowIdsToRowSplits(const Array1<int32_t> &row_ids,
                       Array1<int32_t> *row_splits);

/*
  Returns a new Array1<T> whose elements are this array's elements plus t.
 */
template <typename T>
Array1<T> Plus(const Array1<T> &src, T t);

template <typename T>
Array1<T> Minus(const Array1<T> &src, T t) {
  return Plus(src, -t);
}

/*
  Return true if all elements of the two arrays are equal.
  Will crash if the sizes differ.
*/
template <typename T>
bool Equal(const Array1<T> &a, const Array1<T> &b);

/*
  Return true if array `a` is monotonically increasing, i.e.
  a[i+1] >= a[i].
 */
template <typename T>
bool IsMonotonic(const Array1<T> &a);

/*
  Generalized function inverse for an array viewed as a function which is
  monotonically decreasing.

     @param [in] src   Array which is monotonically decreasing (not necessarily
<<<<<<< HEAD
                      strictly) and whose last element is zero, e.g.
                      [ 5 5 4 2 0 ]
     @return          Returns an array such with ans.Dim() == src[0] + 1,
                      sich that ans[i] = min(j >= 0 : src[j] <= i).
=======
                      strictly) and all elements are positive, e.g.
                      [ 5 5 4 2 1 ]
     @return          Returns an array such with ans.Dim() == src[0],
                      such that ans[i] = min(j >= 0 : src[j] <= i).
                      We pretend values past the end of `src` are zeros.
>>>>>>> d376902a
                      In this case the result would be:
                      [ 5 4 3 3 2].
                      Noticed ans[0] = 5 here, we get it because we pretend
                      `src` is [5 5 4 2 1 0]

    Note:             InvertMonotonicDecreasing(InvertMonotonicDecreasing(x))
                      will always equal x if x satisfies the preconditions.

<<<<<<< HEAD
   Implementation notes: allocate ans as zeros; run lambda { if
   (i+1 == dim || src[i+1] < src[i]) ans[src[i] - 1] = i + 1 } -> ans = [ 0 4 0 3 2 0 ]
=======
   Implementation notes: allocate ans as zeros; run lambda {
   if (i + 1 == src_dim || src[i+1] < src[i])
       ans[src[i] - 1] = i + 1 } -> ans = [ 5 4 0 3 2]
>>>>>>> d376902a
   in this example; call MonotonicDecreasingUpperBound(ans, &ans).
 */
Array1<int32_t> InvertMonotonicDecreasing(const Array1<int32_t> &src);

/*
   Validate a row_ids vector; this just makes sure its elements are nonnegative
   and non-decreasing.

     @param [in] row_ids  row_ids to validate
     @param [in] temp     The user may supply a nonempty array on the same
                          device (or host) as `row_ids` that can be used
                          temporarily (just the first element is needed).
                          This saves an allocation.
     @return   Returns true if `row_ids` is a plausible row_ids vector.
*/
bool ValidateRowIds(const Array1<int32_t> &row_ids,
                    Array1<int32_t> *temp = nullptr);

/*
   Validate a row_splits vector; this just makes sure its elements are
   non-decreasing, its dimension is at least 1 and row_splits[0] == 0.

     @param [in] row_splits  row_splits to validate
     @param [in] temp     The user may supply a nonempty array on the same
                          device (or host) as `row_splits` that can be used
                          temporarily (just the first element is needed).
                          This saves an allocation.
     @return   Returns true if `row_splits` is a plausible row_splits vector.
*/
bool ValidateRowSplits(const Array1<int32_t> &row_splits,
                       Array1<int32_t> *temp = nullptr);

/*
  Jointly validate row_splits and row_ids vectors, making sure they are
  plausible and consistent with each other.

     @param [in] row_splits  row_splits to validate
     @param [in] row_ids     row_ids to validate
     @param [in] temp     The user may supply a nonempty array on the same
                          device (or host) as `row_splits` that can be used
                          temporarily (just the first element is needed).
                          This saves an allocation.
     @return   Returns true if the vectors are plausible and agree with each
  other.
*/
bool ValidateRowSplitsAndIds(const Array1<int32_t> &row_splits,
                             const Array1<int32_t> &row_ids,
                             Array1<int32_t> *temp = nullptr);

/*
  Compute a monotonically increasing lower bound on the array `src`,
  putting the result in `dest` (which may be the same array as `src`).

      @param [in] src  Source array (may be empty)
      @param [out] dest   Destination array; must be on the same device
                       as `src` and have the same dimension; may be the
                       same as `src`.

  At exit, `d = *dest` will be the largest sequence that is monotonically
  increasing (i.e. `d[i] <= d[i+1]`) and for which `d[i] <= src[i]`.  We
  compute this using an inclusive scan using a min operator on the
  reverse of the array `src` with output to the reverse of the
  array `dest`.
 */
template <typename S, typename T>
void MonotonicLowerBound(const Array1<S> &src, Array1<T> *dest);

/*
  Compute a monotonically decreasing upper bound on the array `src`,
  putting the result in `dest` (which may be the same array as `src`).

      @param [in] src  Source array (may be empty)
      @param [out] dest   Destination array (already allocated);
                       must be on the same device as `src` and have the same
                       dimension; may be the same as `src`.

  At exit, `d = *dest` will be the smallest sequence that is monotonically
  decreasing (i.e. `d[i] >= d[i+1]`) and for which `d[i] >= src[i]`.  We
  compute this using an inclusive scan using a max operator on the reverse
  of array `src` with output to the reverse of array `dest`.
 */
template <typename S, typename T>
void MonotonicDecreasingUpperBound(const Array1<S> &src, Array1<T> *dest);

/*
   Returns counts of numbers in the array
         @param [in] src   Source array whose elements are to be counted
         @param [in] n     Number of counts; we require `0 <= src[i] < n`.
         @return          Returns an array of size n, with ans[i] being
                          equal to the number of times i appeared in `src`.

   See also GetCountsPartitioned in ragged.h.
*/
Array1<int32_t> GetCounts(const Array1<int32_t> &src, int32_t n);

template <typename T>
Array2<T> ToContiguous(const Array2<T> &src);

/*
  Return true if all elements of the two arrays are equal.
  Will crash if the sizes differ.
*/
template <typename T>
bool Equal(const Array2<T> &a, const Array2<T> &b);

/*
  Index `src` with `indexes`, as in src[indexes].
     @param [in] src   Array whose elements are to be read
     @param [in] indexes  Indexes into `src`; must satisfy
                       `0 <= indexes[i] < src.Dim()` if
                       `allow_minus_one == false`,
                       else -1 is also allowed and the corresponding
                       output element will be zero.
     @return  Returns an `Array1<T>` of dimension indexes.Dim(),
               with `ans[i] = src[indexes[i]]` (or zero if
               `allow_minus_one == true` and `indexes[i] == -1`).
 */
template <typename T>
Array1<T> Index(const Array1<T> &src, const Array1<int32_t> &indexes,
                bool allow_minus_one);

/*
  Index src's rows with `indexes` which contains the row indexes.
     @param [in] src   Array whose elements are to be read
     @param [in] indexes  Indexes into `src`; must satisfy
                       `0 <= indexes[i] < src.Dim0()` if
                       `allow_minus_one == false`,
                       else -1 is also allowed and the corresponding
                       output element will be zero.
     @return  Returns an `Array2<T>` of shape (indexes.Dim(), src.Dim1()),
               with `ans[i,j] = src[indexes[i], j]` (or zero if
               `allow_minus_one == true` and `indexes[i] == -1`).
 */
template <typename T>
Array2<T> IndexRows(const Array2<T> &src, const Array1<int32_t> &indexes,
                    bool allow_minus_one);

/* Sort an array **in-place**.

   @param [inout]   array        The array to be sorted.
   @param [out]     index_map    If non-null, it maps the index
                                 of the returned array to the original
                                 unsorted array. That is,
                                 out[i] = unsorted[index_map[i]]
                                 for i in [0, array->Dim()).
 */
template <typename T, typename Compare = LessThan<T>>
void Sort(Array1<T> *array, Array1<int32_t> *index_map = nullptr);

}  // namespace k2

#define IS_IN_K2_CSRC_ARRAY_OPS_H_
#include "k2/csrc/array_ops_inl.h"
#undef IS_IN_K2_CSRC_ARRAY_OPS_H_

#endif  // K2_CSRC_ARRAY_OPS_H_<|MERGE_RESOLUTION|>--- conflicted
+++ resolved
@@ -383,18 +383,13 @@
   monotonically decreasing.
 
      @param [in] src   Array which is monotonically decreasing (not necessarily
-<<<<<<< HEAD
                       strictly) and whose last element is zero, e.g.
                       [ 5 5 4 2 0 ]
      @return          Returns an array such with ans.Dim() == src[0] + 1,
                       sich that ans[i] = min(j >= 0 : src[j] <= i).
-=======
-                      strictly) and all elements are positive, e.g.
-                      [ 5 5 4 2 1 ]
      @return          Returns an array such with ans.Dim() == src[0],
                       such that ans[i] = min(j >= 0 : src[j] <= i).
                       We pretend values past the end of `src` are zeros.
->>>>>>> d376902a
                       In this case the result would be:
                       [ 5 4 3 3 2].
                       Noticed ans[0] = 5 here, we get it because we pretend
@@ -403,14 +398,9 @@
     Note:             InvertMonotonicDecreasing(InvertMonotonicDecreasing(x))
                       will always equal x if x satisfies the preconditions.
 
-<<<<<<< HEAD
-   Implementation notes: allocate ans as zeros; run lambda { if
-   (i+1 == dim || src[i+1] < src[i]) ans[src[i] - 1] = i + 1 } -> ans = [ 0 4 0 3 2 0 ]
-=======
    Implementation notes: allocate ans as zeros; run lambda {
    if (i + 1 == src_dim || src[i+1] < src[i])
        ans[src[i] - 1] = i + 1 } -> ans = [ 5 4 0 3 2]
->>>>>>> d376902a
    in this example; call MonotonicDecreasingUpperBound(ans, &ans).
  */
 Array1<int32_t> InvertMonotonicDecreasing(const Array1<int32_t> &src);
