# Make project root dir as the INCLUDE_DIRECTORIES of all tagets in csrc/.
# The header should be included as `#include "k2/csrc/.."`, to avoid conflicts.
include_directories(${CMAKE_SOURCE_DIR})

add_subdirectory(host)

#---------------------------- Build K2 CUDA sources ----------------------------

configure_file(version.h.in ${CMAKE_CURRENT_BINARY_DIR}/version.h @ONLY)
message(STATUS "Generated ${CMAKE_CURRENT_BINARY_DIR}/version.h")

add_library(k2_log log.cu)
if(K2_HAVE_EXECINFO_H)
  target_compile_definitions(k2_log PRIVATE K2_HAVE_EXECINFO_H=1)
endif()

if(K2_HAVE_CXXABI_H)
  target_compile_definitions(k2_log PRIVATE K2_HAVE_CXXABI_H=1)
endif()

add_library(k2_nvtx INTERFACE)
target_include_directories(k2_nvtx INTERFACE ${CMAKE_SOURCE_DIR})
if(K2_ENABLE_NVTX)
  target_compile_definitions(k2_nvtx INTERFACE K2_ENABLE_NVTX=1)
endif()

# please keep it sorted
set(context_srcs
  algorithms.cu
  array_ops.cu
<<<<<<< HEAD
  intersect.cu
  intersect_dense.cu
  intersect_dense_pruned.cu
  top_sort.cu
=======
>>>>>>> 129aa928
  context.cu
  dtype.cu
  fsa.cu
  fsa_algo.cu
  fsa_utils.cu
  host_shim.cu
  intersect.cu
  intersect_pruned.cu
  math.cu
  moderngpu_allocator.cu
  pinned_context.cu
  ragged.cu
  ragged_ops.cu
  ragged_utils.cu
  rm_epsilon.cu
  tensor.cu
  tensor_ops.cu
  thread_pool.cu
  timer.cu
  top_sort.cu
  utils.cu
)

if(K2_USE_PYTORCH)
  list(APPEND context_srcs pytorch_context.cu)
else()
  list(APPEND context_srcs default_context.cu)
endif()

# the target
add_library(context SHARED ${context_srcs})
set_target_properties(context PROPERTIES CUDA_SEPARABLE_COMPILATION ON)
set_target_properties(context PROPERTIES OUTPUT_NAME "k2context")

# lib deps
target_link_libraries(context PUBLIC cub)
target_link_libraries(context PUBLIC fsa)
target_link_libraries(context PUBLIC k2_log)
target_link_libraries(context PUBLIC k2_nvtx)
target_link_libraries(context PUBLIC moderngpu)
if(K2_USE_PYTORCH)
  target_link_libraries(context PUBLIC ${TORCH_LIBRARIES})
endif()

#---------------------------- Test K2 CUDA sources ----------------------------

add_library(test_utils SHARED test_utils.cu)
target_link_libraries(test_utils PUBLIC context gtest)

# please sort the source files alphabetically
set(cuda_tests
  algorithms_test
  array_ops_test
  array_test
  fsa_algo_test
  fsa_test
  fsa_utils_test
  hash_test
  host_shim_test
  intersect_test
  log_test
  macros_test
  nvtx_test
  pinned_context_test
  ragged_shape_test
  ragged_test
  ragged_utils_test
  rm_epsilon_test
  tensor_ops_test
  tensor_test
  thread_pool_test
  top_sort_test
  utils_test
)

# utility function to add gtest
function(k2_add_cuda_test name)
  # TODO(haowen): add prefix `cu` for now to avoid name conflicts
  # with files in k2/csrc/, will remove this finally.
  set(target_name "cu_${name}")
  add_executable(${target_name} "${name}.cu")
  set_target_properties(${target_name} PROPERTIES CUDA_SEPARABLE_COMPILATION ON)
  target_link_libraries(${target_name}
    PRIVATE
    context
    fsa  # for code in k2/csrc/host
    gtest
    gtest_main
    test_utils
  )
  add_test(NAME "Test.Cuda.${target_name}"
    COMMAND
    $<TARGET_FILE:${target_name}>
  )
endfunction()

foreach(name IN LISTS cuda_tests)
  k2_add_cuda_test(${name})
endforeach()

if(K2_ENABLE_BENCHMARK)
  add_subdirectory(benchmark)
endif()<|MERGE_RESOLUTION|>--- conflicted
+++ resolved
@@ -28,13 +28,6 @@
 set(context_srcs
   algorithms.cu
   array_ops.cu
-<<<<<<< HEAD
-  intersect.cu
-  intersect_dense.cu
-  intersect_dense_pruned.cu
-  top_sort.cu
-=======
->>>>>>> 129aa928
   context.cu
   dtype.cu
   fsa.cu
@@ -42,7 +35,8 @@
   fsa_utils.cu
   host_shim.cu
   intersect.cu
-  intersect_pruned.cu
+  intersect_dense.cu
+  intersect_dense_pruned.cu
   math.cu
   moderngpu_allocator.cu
   pinned_context.cu
