--- conflicted
+++ resolved
@@ -113,12 +113,6 @@
   static const Dtype dtype = kUint64Dtype;
 };
 
-<<<<<<< HEAD
-#define FOR_DTYPES(
-
-
-=======
->>>>>>> d1f0a8c8
 /*
   Evaluates Expr for TypeName being all dtypes.  E.g.
      FOR_ALL_DTYPES(t.GetDtype(), T, SomeFuncCall<T>(a,b,c..));
