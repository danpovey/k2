/**
 * @brief
 * ragged_ops
 *
 * @copyright
 * Copyright (c)  2020  Xiaomi Corporation (authors: Daniel Povey
 *                                                   Haowen Qiu)
 *
 * @copyright
 * See LICENSE for clarification regarding multiple authors
 */

#ifndef K2_CSRC_RAGGED_OPS_H_
#define K2_CSRC_RAGGED_OPS_H_

#include <vector>

#include "k2/csrc/algorithms.h"
#include "k2/csrc/array.h"
#include "k2/csrc/log.h"
#include "k2/csrc/ragged.h"
#include "k2/csrc/utils.h"

namespace k2 {

/*
  Output to an array `dst` the result of reducing each sub-list along
  the last axis of `src` with a binary operator `Op`, will be called to
  implement `MaxPerSublist`, `AndPerSublist` and `OrPerSublist`

     @param [in] src            Input ragged array; must have src.NumAxes()
                                >= 2. src.values is allowed to be empty.
     @param [in] default_value  Value to initialize the reduction with;
     @param [out] dst           Array to which the reduction values will be
                                written. Must satisfy
                                dst->Dim() == rows along the last axis in src,
                                i.e. src.RowSplits(src.NumAxes() - 1).Dim() - 1.
*/

template <typename T, typename Op>
void ApplyOpPerSublist(Ragged<T> &src, T default_value, Array1<T> *dst);
/*
  Output to an array `max_values` the maximum of each sub-list along the last
  axis of `src` i.e. the max taken over the last axis), or `default_value`,
  whichever was larger.

     @param [in] src            Input ragged array; must have src.NumAxes()
                                >= 2. src.values is allowed to be empty.
     @param [in] default_value  Value to use for maximum operation as a default
                                so max is taken over this and the elements
                                of sub-lists in `src`.
     @param [out] max_values    Array to which the maximum values will be
                                written. Must satisfy
                                max_values->Dim() == rows along the last axis in
                                src, i.e.
                                src.RowSplits(src.NumAxes() - 1).Dim() - 1.
 */
template <typename T>
void MaxPerSublist(Ragged<T> &src, T default_value, Array1<T> *max_values) {
  ApplyOpPerSublist<T, MaxOp<T>>(src, default_value, max_values);
}

// Same with `MaxPerSubList`, but output the `min_value` in each sub-list.
template <typename T>
void MinPerSublist(Ragged<T> &src, T default_value, Array1<T> *min_values) {
  ApplyOpPerSublist<T, MinOp<T>>(src, default_value, min_values);
}

// Same with `MaxPerSubList`, but with Op as `LogAdd`.
template <typename T>
void LogSumPerSublist(Ragged<T> &src, T default_value, Array1<T> *dst_values) {
<<<<<<< HEAD
  static_assert(std::is_same<float, T>::value ||
                std::is_same<double, T>::value, "type mismatch");
=======
  K2_STATIC_ASSERT(
      (std::is_same<float, T>::value || std::is_same<double, T>::value));
>>>>>>> 7e77052c
  ApplyOpPerSublist<T, LogAdd<T>>(src, default_value, dst_values);
}

/*
  Output to an array `and_values` the result of reducing each sub-list along
  the last axis of `src` with operator &, i.e. bit-wise and.

     @param [in] src            Input ragged array; must have src.NumAxes()
                                >= 2. src.values is allowed to be empty.
     @param [in] default_value  Value to initialize the reduction with; should
                                probably be all-ones.
     @param [out] and_values    Array to which the bitwise-and values will be
                                written. Must satisfy
                                and_values->Dim() == src.TotSize(src.NumAxes() -
  2), i.e. the total size on the second-to-last axis of `src`.
*/
template <typename T>
void AndPerSublist(Ragged<T> &src, T default_value, Array1<T> *and_values) {
  ApplyOpPerSublist<T, BitAndOp<T>>(src, default_value, and_values);
}

// bitwise or
template <typename T>
void OrPerSublist(Ragged<T> &src, T default_value, Array1<T> *or_values) {
  ApplyOpPerSublist<T, BitOrOp<T>>(src, default_value, or_values);
}

/*
  Sort each sub-list in `src`, with operator `<`, and output the order to
  `order`. CAUTION: don't rely on this being a stable sort for now. Will
  eventually make the operator customizable, in which case this would become a
  wrapper.

      @param [in] src   Ragged array with 2 axes.
      @param [out] order   List of indexes that we'll use to give `src`
                      a sorted order; will be resized if its size is
                      not src.values.Dim().  If you do
                        src.values = src.values[*order]
                      then src.values will be sorted.
 */
template <typename T, typename Op>
void SortSublists(Ragged<T> &src, Array1<int32_t> *order);

/*
  Stack a list of RaggedShape to create a RaggedShape with one more axis.
  Similar to TF/PyTorch's Stack. The result will have Dim0 == src_size.
  All the source RaggedShapes must have the same NumAxes().

     @param [in] src_size  The number of `RaggedShape`s in `src`
     @param [in] src    The shapes to be stacked
     @param [in] axis   The new axis whose dimension will equal src_size.
                        CAUTION: only axis == 0 and axis == 1 are supported
                        right now, and for the axis==1 case we have a
                        requirement that all the src[i]->Dim0() have the
                        same value.

     @return  The appended result.
        Viewing the source and result as the shapes of n-dimensional arrays,
        if axis==0 we will have:
            result[i,j,k,l] = (*src[i])[j,k,l]
        and if axis==1 we will have:
            result[i,j,k,l] = (*src[j])[i,k,l]
        (although of course no such operator actually exists at the C++ level,
        and these are just the shapes of arrays..).
        See also the version of Stack for class Ragged.
 */
RaggedShape Stack(int32_t axis, int32_t src_size, RaggedShape **src);


/*
  Return a modified version of `src` in which all sub-lists on the last axis of
  the tenor have size modified by `size_delta`.  `size_delta` may have either
  sign.  If for a sub-list of size `cur_size`, `cur_size - size_delta < 0`, that
  sub-list's size will be changed to 0 but the sub-list will be kept.


     @param [in] src  Source tensor; must have NumAxes() >= 2, i.e. be valid.
                      Only the last axis, i.e. the last RowSplits/RowIds(),
                      will be affected by this.
     @param [in] size_delta  Amount by which to change the size of sub-lists.
                      May be either sign; if negative, we'll reduce the
                      sub-list size by this amount, possibly leaving empty
                      sub-lists (but it's an error if this would reduce any sub-list
                      size below zero).
     @return          Returns the modified RaggedShape.  The RowSplits()
                      and RowIds() of its last axis will not be shared
                      with `src`.

  Example: ChangeSubListSize( [ [ x x ] [ x x x ] ], 1) returns
    [ [ x x x ] [ x x x x ] ]
  (using the x as placeholders for the values since these are unknown).
 */
RaggedShape ChangeSublistSize(RaggedShape &src, int32_t size_delta);

/*
  Insert a new axis at position `axis`, with 0 <= axis <= src.NumAxes(), for
  which the only allowed index will be 0 (which is another way of saying: all
  list sizes on that axis will be 1).

     @param [in] src   Source shape.  Row-ids and Row-splits of answer will
                      share memory with those in `src` (although it goes
                      without saying).
     @param [in] axis  Axis to insert.

  Note: you probably shouldn't be using this very often; if you are using
  this, you may be thinking in a PyTorch-y way but you should be relying on
  things like Eval() with custom lambdas more.  Read algorithms like in
  compose.cc to understand why.  Also: axis==0 is probably the only really
  useful case. See more useful notes in comments in the implementation.
 */
RaggedShape Unsqueeze(const RaggedShape &src, int32_t axis);

/* Remove an axis; if it is not the last axis, this is done by appending lists
   (effectively the axis is combined with the following axis).  If it is the
   last axis it is just removed and the number of elements will be affected.

          @param [in] src Ragged shape to remove axis of (`src` is conceptually
                      unchanged by this operation but non-const because row-ids
                      may need to be generated).
                      We require src.NumAxes() > 2, since the minimum number of
                      axes for a RaggedShape is 2.
          @param [in] axis  Axis to remove; must satisfy
                            0 <= axis < src.NumAxes()
          @return      Returns the modified shape with one fewer axis; will
                       satisfy ans.TotSize(axis) == src.TotSize(axis + 1).
                       if axis < src.NumAxes() - 1.
*/
RaggedShape RemoveAxis(RaggedShape &src, int32_t axis);

/*
  Returns a CPU array of shape (src[0]->NumAxes() + 1) by (num_srcs + 1), where
  each row is the exclusive-sum of the TotSize() of the respective sources,
  on the previous axis (or 1 for axis 0).  Specifically: it's the same
  as setting ans(i,j) to (i == 0 ? 1 : src[j]->TotSize(i-1)), and then
  doing an exclusive-sum on each row of i.

     @param [in] num_srcs  The number of `RaggedShape`s in `src`
     @param [in] src       The shapes whose sizes we want. Must all have the
                           same NumAxes().
     @return   Returns a freshly allocated CPU Array2<int32_t> of dimension
               (src[0]->NumAxes() + 1) by (num_srcs + 1), where each
               row is the exclusive-sum of the TotSize() of the respective
               sources, on that axis. Its last column contains the totals.

 */
Array2<int32_t> GetOffsets(int32_t num_srcs, RaggedShape **src);

/*
  Make a shape `src` to be transposable by appending empty rows on axis 1.
  Specifically, suppose the size of longest sub list on axis 1 is `t`
  (i.e. src.MaxSize(1) == `t`), we will append empty rows in other sub
  list to make sure that each sub list on axis 1 has size of `t`.

     @param [in] src   Shape to be transposed.  We require src.NumAxes() >= 2.
     @return           Returns the transposable shape, the sizes of sub lists on
                       axis 1 all be the same, i.e. ans.RowSplits(1) have
                       equally spaced elements.
 */
RaggedShape MakeTransposable(RaggedShape &src);

/*
  Transpose a RaggedShape: namely, axes 0 and 1.  Requires that the sizes
  of lists on axis 1 all be the same, i.e. that src.RowSplits(1) have
  equally spaced elements.

     @param [in] src   Shape to be transposed.  We require src.NumAxes() > 2.
                       (this is because the implementation would be slightly
                       different, and because if you had a ragged array
                       with 2 axes and a regular shape, you should really
                       be using an Array2 or Tensor).
     @return           Returns the transposed shape, with axes 0 and 1
                       swapped.  Will satisfy
                       ans.Dim0() == src.TotSize(1) / src.Dim0()
                       and ans[i,j,k] = src[j,i,k] (Note, this is not actual C++
                       code, it represents a conceptual indexing operator).
 */
RaggedShape Transpose(RaggedShape &src);

/*
  Transpose a Ragged array: namely, axes 0 and 1.  Requires that the sizes
  of lists on axis 1 all be the same, i.e. that src.RowSplits(1) have
  equally spaced elements.

     @param [in] src   Ragged array to be transposed.  We require
                       src.NumAxes() > 2. (this is because the
                       implementation would be slightly different, and
                       because if you had a ragged array with 2 axes and
                       a regular shape, you should really be using an
                       Array2 or Tensor).
     @return           Returns the transposed ragged array, with axes 0 and 1
                       swapped.  Will satisfy
                       ans.Dim0() == src.TotSize(1) / src.Dim0()
                       and ans[i,j,k] = src[j,i,k] (Note, this is not actual C++
                       code, it represents a conceptual indexing operator).
 */
template <typename T>
Ragged<T> Transpose(Ragged<T> &src);

/*
   Append a list of RaggedShape to form a single RaggedShape

      @param [in] axis     Axis to append them on.  Currently
                           we only support axis == 0 or axis == 1.
                           Previous axes must
                           have the same shape, i.e. if axis == 1
                           then `src[i]->Dim0()` must all have the
                           same value
      @param [in] num_srcs Number of source shapes to append; require
                           num_srcs > 0.
      @param [in] src      Array of sources to append
      @return      Returns the appended RaggedShape.
*/
RaggedShape Append(int32_t axis, int32_t num_srcs, RaggedShape **src);

/*
    Gets an array of pointers to the row_splits of `src`, on the same
    device as `src`.
       @param [in] src  Source RaggedShape
       @return        Returns an array of size src.NumAxes() - 1 containing
                      pointers to the starts of the row_splits vectors.
*/
Array1<int32_t *> GetRowSplitsPtr(RaggedShape &src);

/*
  Extract meta-info from the shape (this will include populating any row_ids and
  row_splits that were not already populated).  This is used inside algorithms
  when we need to transfer meta-info to GPU.

     @param [in]   src   Ragged shape that we're extracting meta-info from
     @param [out] row_splits  This will be set to an array of size
                              src.NumAxes()-1, containing pointers to the
                              row_splits' Data() vectors. The array will be
                              allocated on the same device as `src`.
     @param [out] row_ids     This will be set to an array of size
                              src.NumAxes()-1, containing pointers to the
                              row_ids' Data() vectors. The array will be
                              allocated on the same device as `src`.
*/
void GetRowInfo(RaggedShape &src, Array1<int32_t *> *row_splits,
                Array1<int32_t *> *row_ids);

/*
  Get some meta-info for an array of RaggedShape, and transfer them
  to the device that `src` is located on. Just same with `GetRowInfo`
  above, but for multiple RaggedShapes.

     @param [in] num_srcs  Number of source arrays to process.
     @param [in] src      Source arrays.  All of them must have same num_axes
                          and on the same device, but we just check this in
                          debug mode.
     @param [in] row_splits  Output array of row_splits pointers,
                          will be of dimension num_axes-1 by num_src
     @param [in] row_splits  Output array of row_splits pointers,
                          will be of dimension num_axes-1 by num_src
*/
void GetRowInfoMulti(int32_t num_srcs, RaggedShape **src,
                     Array2<int32_t *> *row_splits, Array2<int32_t *> *row_ids);

/*
  Renumber(/Reorder) axis 0 of a ragged shape
     @param [in] src      Shape to renumber
     @param [in] new2old  Mapping from new to old numbering of array, of
                          length src.Dim0(), on the same device as `src`;
                          must contain the numbers
                          0 through src.Dim0() - 1 in some order.
     @return              Returns the renumbered shape.  Will satisfy:
                          ret[i,j,k] = src[new2old[i],j,k].  (Note, this is
                          not actual C++ code, it represents a conceptual
                          indexing operator).
*/
RaggedShape Renumber(RaggedShape &src, const Array1<int32_t> &new2old);

/*
  Return a random RaggedShape, with a CPU context.  Intended for testing.

     @param [in] set_row_ids    If false, row_ids in the returned RaggedShape
                                will be empty; If true, row_ids would be filled.
     @param [in] min_num_axes   Minimum number of axes (must be at least 2)
     @param [in] max_num_axes   Maximum number of axes, must be
                                >= min_num_axes
     @param [in] min_num_elements  Minimum number of elements; must be at
                                   least 0.
     @param [in] max_num_elements  Maximum number of elements; must be
                                    >= min_num_elements.
 */
RaggedShape RandomRaggedShape(bool set_row_ids = false,
                              int32_t min_num_axes = 2,
                              int32_t max_num_axes = 4,
                              int32_t min_num_elements = 0,
                              int32_t max_num_elements = 2000);

/*
  Return ragged shape with only a subset of the bottom-level elements
  kept.  Require renumbering.NumOldElems() == src.TotSize(src.NumAxes()-1).
  Note: all dimensions and tot-sizes preceding that will remain the
  same, which might give rise to empty lists.
 */
RaggedShape SubsampleRaggedShape(RaggedShape &src, Renumbering &renumbering);

/*
  Stack a list of Ragged arrays to create a Ragged array with one more axis.
  Similar to TF/PyTorch's Stack.  The result will have Dim0 == num_srcs.  All
  the source Ragged arrays' shapes must have the same NumAxes().

     @param [in] axis   The new axis whose dimension will equal num_srcs.
                        CAUTION: only axis == 0 and axis == 1 are
                        supported right now.
     @param [in] num_srcs  The number of `RaggedShape`s in `src`
     @param [in] src       The shapes to be stacked

     @return  The appended result.
       Assuming as an example that the input had 3 axes:
       if axis==0, the result would have:
          result[i,j,k,l] = (*src[i])[j,k,l]
       and if axis==1 we would have:
          result[i,j,k,l] = (*src[j])[i,k,l]
 */
template <typename T>
Ragged<T> Stack(int32_t axis, int32_t num_srcs, Ragged<T> **src);

/*
  This version of Stack() has one fewer levels of pointer indirection,
  it is just a wrapper for the version above.
 */
template <typename T>
Ragged<T> Stack(int32_t axis, int32_t num_srcs, Ragged<T> *src);

/*
   Append a list of Ragged<T> to form a single Ragged<T>

      @param [in] axis     Axis to append them on.  Currently
                           we only support axis == 0 or axis == 1.
                           Previous axes must
                           have the same shape, i.e. if axis == 1
                           then `src[i]->Dim0()` must all have the
                           same value
      @param [in] num_srcs Number of source shapes to append; require
                           num_srcs > 0.
      @param [in] src      Array of sources to append
      @return      Returns the appended RaggedShape.
*/
template <typename T>
Ragged<T> Append(int32_t axis, int32_t num_srcs, Ragged<T> **src);

/*
  Construct a RaggedShape with 2 axes.
     @param [in] row_splits   row_splits, or NULL (at least one of this and
                     row_ids must be non-NULL).  Note: the dimension of row
                     splits must equal the number of rows plus one;
                     row_splits[0] must be zero and the array must be
                     non-decreasing; and the last element of row_splits
                     is the total number of elements in the ragged matrix.
     @param [in] row_ids      row_ids, or NULL (at least one of this and
                     row_splits must be non-NULL). The array must be
                     non-negative and non-decreasing; If both row_ids
                     and row_splits are supplied, we require
                     row_splits[row_ids[i]] <= i < row_splits[row_ids[i]+1]
                     and
                     row_splits[row_splits.Dim() - 1] == row_ids.Dim().
                     If row_splits is NULL, then we suppose the number of rows
                     equals row_ids[row_ids.Dim() - 1] + 1;
     @param [in] cached_tot_size   Total number of elements in the ragged
                     matrix, or -1 if the user does not wish to supply
                     it now. (If >= 0, must equal
                     `(row_splits)[row_splits.Dim()-1]` if row_splits
                     is non-NULL, or row_ids->Dim() if row_ids is non-NULL.
*/
RaggedShape RaggedShape2(Array1<int32_t> *row_splits, Array1<int32_t> *row_ids,
                         int32_t cached_tot_size);

/*
  This is a general method of creating higher-dimensional ragged shapes.
     @param [in] a   RaggedShape describing the top level (first indexes)
                     of the returned shape
     @param [in] b   RaggedShape describing the bottom level (later
                     indexes) of the returned shape.  We require
                     a.NumElements() == b.Dim0().
     @return     Returns the combined ragged shape.  Its number of axes
                 will be equal to a.NumAxes() + b.NumAxes() - 1 (the last
                 axis of a and the first axis of b are combined).
 */
RaggedShape ComposeRaggedShapes(const RaggedShape &a, const RaggedShape &b);

/*
  Construct a RaggedShape with 3 axes.  For N=1 and 2 respectively:
  either row_splitsN or row_idsN or both must be non-NULL.
  If cached_tot_sizeN is not -1, it must equal the total size on
  that axis which will equal the last element of row_splitsN (if
  provided) and must equal the row_idsN.Dim(), if provided. See
  documentation above for RagggedShape2 for details.

  We also require that (supposing both row_splitsN and row_idsN are non-NULL):
  row_splits1[row_splits1.Dim() - 1] == row_ids1.Dim()
     == (row_splits2.Dim() - 1)
     >= (row_ids2[row_ids2.Dim() - 1] + 1)
*/
RaggedShape RaggedShape3(Array1<int32_t> *row_splits1,
                         Array1<int32_t> *row_ids1, int32_t cached_tot_size1,
                         Array1<int32_t> *row_splits2,
                         Array1<int32_t> *row_ids2, int32_t cached_tot_size2);

/*
  Returns a RaggedShape with 2 axes, with Dim0() == 1 and
  TotSize(1) = num_elems.
 */
RaggedShape TrivialShape(ContextPtr &c, int32_t num_elems);

/*
  Allocates an *invalid* RaggedShape given the TotSize() values for each axis.
  This allocates space for all the row_ids and row_splits, but does not write
  any data to them.  View this as an internal function, because such a
  RaggedShape would not be usable directly.

     @param [in] c          The context with which we'll allocate memory for
                            row_splits and row_ids.
     @param [in] num_axes   Number of axes of ragged shape desired; must be at
                            least 2.
     @param [in] tot_sizes  Total size on each axis. `tot_sizes[0]` through
                            `tot_sizes[num_axes]` must be valid which also
                            implies the number of rows on axis i is
                            tot_sizes[i-1].

     @return           The returned RaggedShape satisfies
                       ans.TotSize(axis) == tot_sizes[axis], and has all
                       its row_splits and row_ids allocated but not
                       filled in, and its cached_tot_size elements
                       set.
 */
RaggedShape RaggedShapeFromTotSizes(ContextPtr &c, int32_t num_axes,
                                    int32_t *tot_sizes);

inline RaggedShape RaggedShapeFromTotSizes(ContextPtr &c,
                                           std::vector<int32_t> &tot_sizes) {
  return RaggedShapeFromTotSizes(c, static_cast<int32_t>(tot_sizes.size()),
                                 tot_sizes.data());
}

/*
  Creates a random ragged array (with a CPU context!).  Note: you may want to
  explicitly use the template arg, e.g. invoke as RandomRagged<int32_t>(...).

     @param [in] min_value  Minimum element value allowed
     @param [in] max_value  Maximum element value allowed
     @param [in] min_num_axes   Minimum number of axes (must be at least 2)
     @param [in] max_num_axes   Maximum number of axes, must
                                be >= min_num_axes
     @param [in] min_num_elements  Minimum number of elements;
                                   must be at least 0.
     @param [in] max_num_elements  Maximum number of elements;
                                   must be >= min_num_elements.

     @return  Returns a random ragged array, with a CPU context.
 */
template <typename T>
Ragged<T> RandomRagged(T min_value = static_cast<T>(0),
                       T max_value = static_cast<T>(100),
                       int32_t min_num_axes = 2, int32_t max_num_axes = 4,
                       int32_t min_num_elements = 0,
                       int32_t max_num_elements = 2000);

/*
  Sort a ragged array in-place.

     @param [inout]   The input array to be sorted.
                      CAUTION: it is sorted in-place.
     @param [out]     The indexes mapping from the sorted
                      array to the input array. If not NULL,
                      the caller has to pre-allocate memory for
                      it on the same device as `src`.
 */
template <typename T, typename Op = LessThan<T>>
void SortSublists(Ragged<T> *src, Array1<int32_t> *order = nullptr);

// Caution: you need the template argument to invoke this,
// e.g. RaggedFromTotSizes<int32_t>(c, { 10, 100 })
// Also caution: the Ragged object this returns is *not valid* in the sense
// that ans.shape.Check() would fail because the row_splits and row_ids
// have not been set up.  The caller is expected to do that.
template <typename T>
inline Ragged<T> RaggedFromTotSizes(ContextPtr &c,
                                    std::vector<int32_t> &tot_sizes) {
  return Ragged<T>(RaggedShapeFromTotSizes(c, tot_sizes),
                   Array1<T>(c, tot_sizes.back()));
}

/*
  Transpose a ragged tensor as if it were the index information of a CSR-format
  sparse matrix (but with possibly repeated elements!).  This is easiest to
  explain if we assume `src` has 2 axes.  We view `src` as a list of nonzero
  elements of a matrix, indexed first by row, and containing column-indexes
  (but possibly repeated column indexes, which violates the assumptions of
  the cusparse library).  This function returns an array of dimension
  src.values.Dim() which tells us the order in which these elements would
  appear if sorted by column.  (TODO: we can decide later whether to require
  sorting secondarily by row).  So `src.values[ans]` will be in sorted
  order at exit, and `ans` will contain all numbers from 0 to `src.values.Dim()
  - 1`.

  If `src` has more than 2 axes, the earlier-numbered axes do not affect
  the result, except for an efficiency modification: we require that the
  required reordering does not cross the boundaries fixed by the earlier
  axes, so we can if necessary implement this by sorting sub-lists instead
  of sorting a single long list.  That is: for i < j,  if idx0(i) < idx0(j)
  then we require src.values(i) < src.values(j).

  TODO(dan): we may at some point make, as an optional output, row-splits and/or
  row-ids of the rearranged matrix.

  This problem has some relationship to the cusparse library, specifically the
  csr2csc functions
  https://docs.nvidia.com/cuda/cusparse/index.html#csr2cscEx2). However I'm not
  sure what it does when there are repeated elements.  It might be easiest to
  implement it via sorting for now.


     @param [in] src  Input tensor, see above.
     @param [in] num_cols  Number of columns in matrix to be transposed;
                  we require 0 <= src.values[i] < num_cols.
*/
Array1<int32_t> GetTransposeReordering(Ragged<int32_t> &src, int32_t num_cols);

/*
  This function is like GetCounts() that is declared in array_ops.h,
  but works on a partitioned problem (this should be faster).

   @param [in] src  A ragged array with src.NumAxes() == 2
   @param [in] ans_ragged_shape  The ragged shape of the answer; must also
                    have NumAxes() == 2 and ans_ragged_shape.Dim0() ==
                    src.Dim0().  Elements e of the i'th row of `src`
                    must satisfy:
                      row_splits[i] <= e < row_splits[i+1].
                   where row_splits is ans_ragged_shape.RowSplits(1).
   @return         Returns a ragged array with shape == ans_ragged_shape,
                   and elements corresponding to the counts in `src`.
                   Specifically, ans[i,j] is the number of times number j
                   appeared in row i of `src`.

  Implementation notes: we'll probably use cub's
  DeviceSegmentedRadixSort::SortKeys(), then call RowIdsToRowSplits() on
  the result (with num_rows == ans_ragged_shape.NumElements()), then
  for each i, let ans.values[i] = row_splits[i+1]-row_splits[i] (where
  row_splits is the output of RowIdsToRowSplits() we just called).

  This could actually be implemented using the GetCounts() of array_ops.h,
  ignoring the structure; the structure should help the speed though.
  This equivalence should be useful for testing.
*/
Ragged<int32_t> GetCountsPartitioned(Ragged<int32_t> &src,
                                     RaggedShape &ans_ragged_shape);

}  // namespace k2

#define IS_IN_K2_CSRC_RAGGED_OPS_H_
#include "k2/csrc/ragged_ops_inl.h"
#undef IS_IN_K2_CSRC_RAGGED_OPS_H_

#endif  // K2_CSRC_RAGGED_OPS_H_<|MERGE_RESOLUTION|>--- conflicted
+++ resolved
@@ -69,13 +69,8 @@
 // Same with `MaxPerSubList`, but with Op as `LogAdd`.
 template <typename T>
 void LogSumPerSublist(Ragged<T> &src, T default_value, Array1<T> *dst_values) {
-<<<<<<< HEAD
-  static_assert(std::is_same<float, T>::value ||
-                std::is_same<double, T>::value, "type mismatch");
-=======
   K2_STATIC_ASSERT(
       (std::is_same<float, T>::value || std::is_same<double, T>::value));
->>>>>>> 7e77052c
   ApplyOpPerSublist<T, LogAdd<T>>(src, default_value, dst_values);
 }
 
