--- conflicted
+++ resolved
@@ -7,21 +7,22 @@
 import _k2
 
 
+# The FSA properties are a bit-field; these constants can be used
+# with '&' to determine the properties.
 
 VALID = 0x01   # Valid from a formatting perspective
 NONEMPTY = 0x02 # Nonempty as in, has at least one arc.
 TOPSORTED = 0x04,  # FSA is top-sorted, but possibly with
                                # self-loops, dest_state >= src_state
 TOPSORTED_AND_ACYCLIC = 0x08  # Fsa is topsorted, dest_state > src_state
-ARC_SORTED = 0x10  # Fsa is arc-sorted: arcs leaving a state
-              # are are sorted by label first and then on
-              # `dest_state`, see operator< in struct Arc in /k2/csrc/fsa.h
-              # (Note: labels are treated as uint32 for purpose of sorting!)
+ARC_SORTED = 0x10  # Fsa is arc-sorted: arcs leaving a state are are sorted by
+                   # label first and then on `dest_state`, see operator< in
+                   # struct Arc in /k2/csrc/fsa.h (Note: labels are treated as
+                   # uint32 for purpose of sorting!)
 
-ARC_SORTED_AND_DETERMINISTIC  # Arcs leaving a given state
-                                         # are *strictly* sorted by
-                                         # label, i.e. no duplicates
-                                         # with the same label.
+ARC_SORTED_AND_DETERMINISTIC = 0x20 # Arcs leaving a given state are *strictly*
+                                    # sorted by label, i.e. no duplicates with
+                                    # the same label.
 EPSILON_FREE = 0x40  # Label zero (epsilon) is not present..
 MAYBE_ACESSIBLE = 0x80 # True if there are no obvious signs
                                  # of states not being accessible or
@@ -43,85 +44,4 @@
     Returns:
       A string representation of the input properties.
     '''
-<<<<<<< HEAD
-    return _k2.fsa_properties_as_str(p)
-=======
-    return _k2.fsa_properties_as_str(p)
-
-
-def is_arc_sorted(p: int) -> bool:
-    '''Determine whether the given properties imply an arc_sorted FSA.
-
-    Args:
-      p:
-        An integer returned by :func:`get_properties`.
-
-    Returns:
-      True if `p` implies an arc_sorted FSA.
-      False otherwise.
-    '''
-    return _k2.is_arc_sorted(p)
-
-
-def is_accessible(p: int) -> bool:
-    '''Determine whether the given properties imply an FSA that
-    has all states being accessible.
-
-    Args:
-      p:
-        An integer returned by :func:`get_properties`.
-
-    Returns:
-      True if `p` implies an FSA with all states being accessible.
-      False otherwise.
-    '''
-    return _k2.is_accessible(p)
-
-
-def is_coaccessible(p: int) -> bool:
-    '''Determine whether the given properties imply an FSA that
-    has all states being coaccessible.
-
-    Args:
-      p:
-        An integer returned by :func:`get_properties`.
-
-    Returns:
-      True if `p` implies an FSA with all states being coaccessible.
-      False otherwise.
-    '''
-    return _k2.is_coaccessible(p)
-
-
-def is_epsilon_free(p: int) -> bool:
-    '''Determine whether the given properties imply an 
-       epsilon-free FSA , i.e. no symbol zero (epsilon) 
-       is present in the Fsa.
-
-    Args:
-      p:
-        An integer returned by :func:`get_properties`.
-
-    Returns:
-      True if `p` implies an FSA is epsilon free.
-      False otherwise.
-    '''
-    return _k2.is_epsilon_free(p)
-
-
-def is_arc_sorted_and_deterministic(p: int) -> bool:
-    '''Determine whether the given properties imply an FSA 
-       is arc sorted and deterministic, i.e. arcs leaving 
-       a given state are *strictly* sorted by label (no 
-       duplicates with the same label).
-
-    Args:
-      p:
-        An integer returned by :func:`get_properties`.
-
-    Returns:
-      True if `p` implies an FSA is arc sorted and deterministic.
-      False otherwise.
-    '''
-    return _k2.is_arc_sorted_and_deterministic(p)
->>>>>>> 6ba98549
+    return _k2.fsa_properties_as_str(p)